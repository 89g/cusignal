
# cuSignal 0.15.0 (Date TBD)

## New Features
- PR #119 - Added code of conduct
- PR #122 - GPU accelerated SigMF Reader
<<<<<<< HEAD
- PR #130 - Reorg tests and benchmarks to match #83 code refacto
=======
- PR #136 - Split reader and writer in IO packages and update docs
>>>>>>> 94294ff7

## Improvements
- PR #112 - Remove Numba kernels
- PR #121 - Add docs build script
- PR #126 - Install dependencies via meta package
- PR #133 - Add IO module to cusignal docs

## Bug Fixes
- PR #116 - Fix stream usage on CuPy raw kernels
- PR #124 - Remove cp_stream and autosync
- PR #127 - Fix selected documentation formatting errors
- PR #138 - Fix overflow issues in `upfirdn`


# cuSignal 0.14 (03 Jun 2020)

## New Features
- PR #43 - Add pytest-benchmarks tests
- PR #48 - Addition of decimate for FIR ftypes
- PR #49 - Add CuPy Module for convolve2d and correlate2d
- PR #51 - Add CuPy Module for lombscargle, along with tests/benchmarks
- PR #62 - Add CuPy Module for 1d convolve and correlate, along with tests/benchmarks
- PR #66 - Add CuPy Module for 2d upfirdn, along with tests/benchmarks
- PR #73 - Local gpuCI build script
- PR #75 - Add accelerated `lfilter` method.
- PR #82 - Implement `autosync` to synchronize raw kernels by default
- PR #99 - Implement `sosfilt` as an alternative to `lfilter`

## Improvements
- PR #40 - Ability to specify time/freq domain for resample.
- PR #45 - Refactor `_signaltools.py` to use new Numba/CuPy framework
- PR #50 - Update README to reorganize install instructions
- PR #55 - Update notebooks to use timeit instead of time
- PR #56 - Ability to precompile select Numba/CuPy kernel on import
- PR #60 - Updated decimate function to use an existing FIR window
- PR #61 - Fix link in README
- PR #65 - Added deprecation warning for Numba kernels
- PR #67 - cuSignal code refactor and documentation update
- PR #71 - README spelling and conda install fixes
- PR #78 - Ported lfilter to CuPy Raw Kernel (only 1D functional)
- PR #83 - Implement code refactor
- PR #84 - Update minimum versions of CuPy and Numba and associated conda envs
- PR #87 - Update lfilter documentation to clarifiy single-threaded perf
- PR #89 - Include data types in tests and benchmarks
- PR #95 - Add `.gitattributes` to remove notebooks from GitHub stats
- PR #97 - Add pytest-benchmark to conda ymls and update conda env name
- PR #98 - Update documentation to show pytest-benchmark usage and link to API docs
- PR #103 - Update notebooks to match new code structure
- PR #110 - Update README for 0.14 release
- PR #113 - Add git commit to conda package

## Bug Fixes
- PR #44 - Fix issues in pytests 
- PR #52 - Mirror API change in Numba 0.49
- PR #70 - Typo fix in docs api.rst that broke build
- PR #93 - Remove `lfilter` due to poor performance in real-time applications
- PR #96 - Move data type check to `_populate_kernel_cache`
- PR #104 - Fix flake8 errors

# cuSignal 0.13 (31 Mar 2020)

## New Features
- PR #6 - Added Simple WFM Demodulation, Jupyter Notebook with SoapySDR integration
- PR #17 - Add conda recipe and gpuCI scripts
- PR #22 - Addition of real and complex cepstrum for speech/acoustic signal processing
- PR #25 - Raw CuPy Module for upfirdn

## Improvements
- PR #5 - Update cuSignal install directions for Windows OS.
- PR #9 - Update cuSignal documentation and Conda install ymls to better support Jetson Devices and prune dependencies
- PR #11 - Update cuSignal structure to match other RAPIDS projects
- PR #20 - Updated conda environment and README file
- PR #26 - Cache raw CuPy kernels in upfirdn
- PR #28 - Add use_numba documentation in upfirdn and resample_poly; remove int support
- PR #29 - Fix typos in README
- PR #30 - Add Apache 2.0 license header to acoustics.py
- PR #31 - Adding stream support and additional data types to upfirdn
- PR #32 - Enable filter coefficient reuse across multiple calls to resample_poly and performance bug fixes
- PR #34 - Implement CuPy kernels as module object and templating
- PR #35 - Make upfirdn's kernel caching more generic; support 2D
- PR #36 - Set default upfirdn/resample_poly behavior to use Raw CuPy CUDA kernel rather than Numba; Doc updates

## Bug Fixes
- PR #4 - Direct method convolution isn't supported in CuPy, defaulting to NumPy [Examine in future for performance]
- PR #33 - Removes the conda test phase
- PR #37 - Fix docs to include all cuSignal modules
- PR #38 - Fix version in docs configuration

# cuSignal 0.1 (04 Nov 2019)

## New Features

Initial commit of cuSignal featuring support for:

* **Convolution**
  * convolve - all methods other than direct
  * correlate - all methods other than direct
  * convolve2d
  * correlate2d
  * fftconvolve
  * choose_conv_method
* **B-splines**
  * cubic
  * quadratic
  * gauss_spline
* **Filtering**
  * wiener
  * lfiltic
  * hilbert
  * hilbert2
  * resample
  * resample_poly
  * upfirdn
* **Filter Design**
  * bilinear_zpk
  * firwin
  * iirfilter
  * cmplx_sort
* **Waveforms**
  * chirp
  * gausspulse
  * max_len_seq
  * square
* **Window Functions**
  * get_window
  * barthann
  * bartlett
  * blackman
  * blackmanharris
  * bohman
  * boxcar
  * chebwin
  * cosine
  * exponential
  * flattop
  * gaussian
  * general_cosine
  * general_gaussian
  * general_hamming
  * hamming
  * hann
  * kaiser
  * nuttall
  * triang
  * tukey
* **Wavelets**
  * morlet
  * ricker
  * cwt
* **Peak Finding**
  * argrelmin
  * argrelmax
  * rgrelextrema
* **Spectral Analysis**
  * periodogram
  * welch
  * csd
  * coherence
  * spectrogram
  * vectorstrength
  * stft
  * lombscargle
* **Extensions of Scipy Signal**
  * freq_shift - Frequency shift signal<|MERGE_RESOLUTION|>--- conflicted
+++ resolved
@@ -4,11 +4,8 @@
 ## New Features
 - PR #119 - Added code of conduct
 - PR #122 - GPU accelerated SigMF Reader
-<<<<<<< HEAD
 - PR #130 - Reorg tests and benchmarks to match #83 code refacto
-=======
 - PR #136 - Split reader and writer in IO packages and update docs
->>>>>>> 94294ff7
 
 ## Improvements
 - PR #112 - Remove Numba kernels
