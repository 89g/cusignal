--- conflicted
+++ resolved
@@ -28,11 +28,8 @@
 - PR #87 - Update lfilter documentation to clarifiy single-threaded perf
 - PR #89 - Include data types in tests and benchmarks
 - PR #95 - Add `.gitattributes` to remove notebooks from GitHub stats
-<<<<<<< HEAD
 - PR #97 - Add pytest-benchmark to conda ymls and update conda env name
-=======
 - PR #98 - Update documentation to show pytest-benchmark usage and link to API docs
->>>>>>> 06f49f26
 
 ## Bug Fixes
 - PR #44 - Fix issues in pytests 
