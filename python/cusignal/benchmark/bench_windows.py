# Copyright (c) 2019-2020, NVIDIA CORPORATION.
# Licensed under the Apache License, Version 2.0 (the "License");
# you may not use this file except in compliance with the License.
# You may obtain a copy of the License at
#
#     http://www.apache.org/licenses/LICENSE-2.0
#
# Unless required by applicable law or agreed to in writing, software
# distributed under the License is distributed on an "AS IS" BASIS,
# WITHOUT WARRANTIES OR CONDITIONS OF ANY KIND, either express or implied.
# See the License for the specific language governing permissions and
# limitations under the License.

import cupy as cp
import cusignal
<<<<<<< HEAD
from scipy import signal

cusignal.precompile_kernels()


@pytest.mark.benchmark(group="GeneralCosine")
@pytest.mark.parametrize("num_samps", [2 ** 15])
class BenchGeneralCosine:
    def cpu_version(self, num_samps, arr):
        return signal.windows.general_cosine(num_samps, arr, sym=False)

    def bench_general_cosine_cpu(self, benchmark, num_samps):
        HFT90D = [1, 1.942604, 1.340318, 0.440811, 0.043097]

        benchmark(self.cpu_version, num_samps, HFT90D)

    def bench_general_cosine_gpu(self, benchmark, num_samps):
        HFT90D = [1, 1.942604, 1.340318, 0.440811, 0.043097]

        output = benchmark(
            cusignal.windows.general_cosine, num_samps, HFT90D, sym=False
        )

        key = self.cpu_version(num_samps, HFT90D)
        assert array_equal(cp.asnumpy(output), key)


@pytest.mark.benchmark(group="Boxcar")
@pytest.mark.parametrize("num_samps", [2 ** 15])
class BenchBoxcar:
    def cpu_version(self, num_samps):
        return signal.windows.boxcar(num_samps)

    def bench_boxcar_cpu(self, benchmark, num_samps):
        benchmark(self.cpu_version, num_samps)

    def bench_boxcar_gpu(self, benchmark, num_samps):
        output = benchmark(cusignal.windows.boxcar, num_samps)

        key = self.cpu_version(num_samps)
        assert array_equal(cp.asnumpy(output), key)


@pytest.mark.benchmark(group="Triang")
@pytest.mark.parametrize("num_samps", [2 ** 15])
class BenchTriang:
    def cpu_version(self, num_samps):
        return signal.windows.triang(num_samps)

    def bench_triang_cpu(self, benchmark, num_samps):
        benchmark(self.cpu_version, num_samps)

    def bench_triang_gpu(self, benchmark, num_samps):
        output = benchmark(cusignal.windows.triang, num_samps)

        key = self.cpu_version(num_samps)
        assert array_equal(cp.asnumpy(output), key)


@pytest.mark.benchmark(group="Bohman")
@pytest.mark.parametrize("num_samps", [2 ** 15])
class BenchBohman:
    def cpu_version(self, num_samps):
        return signal.windows.bohman(num_samps)

    def bench_bohman_cpu(self, benchmark, num_samps):
        benchmark(self.cpu_version, num_samps)

    def bench_bohman_gpu(self, benchmark, num_samps):
        output = benchmark(cusignal.windows.bohman, num_samps)

        key = self.cpu_version(num_samps)
        assert array_equal(cp.asnumpy(output), key)


@pytest.mark.benchmark(group="Blackman")
@pytest.mark.parametrize("num_samps", [2 ** 15])
class BenchBlackman:
    def cpu_version(self, num_samps):
        return signal.windows.blackman(num_samps)

    def bench_blackman_cpu(self, benchmark, num_samps):
        benchmark(self.cpu_version, num_samps)

    def bench_blackman_gpu(self, benchmark, num_samps):
        output = benchmark(cusignal.windows.blackman, num_samps)

        key = self.cpu_version(num_samps)
        assert array_equal(cp.asnumpy(output), key)


@pytest.mark.benchmark(group="Nuttall")
@pytest.mark.parametrize("num_samps", [2 ** 15])
class BenchNuttall:
    def cpu_version(self, num_samps):
        return signal.windows.nuttall(num_samps)

    def bench_nuttall_cpu(self, benchmark, num_samps):
        benchmark(self.cpu_version, num_samps)

    def bench_nuttall_gpu(self, benchmark, num_samps):
        output = benchmark(cusignal.windows.nuttall, num_samps)

        key = self.cpu_version(num_samps)
        assert array_equal(cp.asnumpy(output), key)


@pytest.mark.benchmark(group="BlackmanHarris")
@pytest.mark.parametrize("num_samps", [2 ** 15])
class BenchBlackmanHarris:
    def cpu_version(self, num_samps):
        return signal.windows.blackmanharris(num_samps)

    def bench_blackmanharris_cpu(self, benchmark, num_samps):
        benchmark(self.cpu_version, num_samps)

    def bench_blackmanharris_gpu(self, benchmark, num_samps):
        output = benchmark(cusignal.windows.blackmanharris, num_samps)

        key = self.cpu_version(num_samps)
        assert array_equal(cp.asnumpy(output), key)


@pytest.mark.benchmark(group="FlatTop")
@pytest.mark.parametrize("num_samps", [2 ** 15])
class BenchFlatTop:
    def cpu_version(self, num_samps):
        return signal.windows.flattop(num_samps)

    def bench_flattop_cpu(self, benchmark, num_samps):
        benchmark(self.cpu_version, num_samps)

    def bench_flattop_gpu(self, benchmark, num_samps):
        output = benchmark(cusignal.windows.flattop, num_samps)

        key = self.cpu_version(num_samps)
        assert array_equal(cp.asnumpy(output), key)


@pytest.mark.benchmark(group="Barlett")
@pytest.mark.parametrize("num_samps", [2 ** 15])
class BenchBarlett:
    def cpu_version(self, num_samps):
        return signal.windows.bartlett(num_samps)

    def bench_bartlett_cpu(self, benchmark, num_samps):
        benchmark(self.cpu_version, num_samps)
=======
import pytest
>>>>>>> a0b3ea85

from cusignal.test.utils import array_equal
from scipy import signal


class BenchWindows:
    @pytest.mark.benchmark(group="GeneralCosine")
    @pytest.mark.parametrize("num_samps", [2 ** 15])
    class BenchGeneralCosine:
        def cpu_version(self, num_samps, arr):
            return signal.windows.general_cosine(num_samps, arr, sym=False)

        def bench_general_cosine_cpu(self, benchmark, num_samps):
            HFT90D = [1, 1.942604, 1.340318, 0.440811, 0.043097]

            benchmark(self.cpu_version, num_samps, HFT90D)

        def bench_general_cosine_gpu(self, benchmark, num_samps):
            HFT90D = [1, 1.942604, 1.340318, 0.440811, 0.043097]

            output = benchmark(
                cusignal.windows.general_cosine, num_samps, HFT90D, sym=False
            )

            key = self.cpu_version(num_samps, HFT90D)
            assert array_equal(cp.asnumpy(output), key)

    @pytest.mark.benchmark(group="Boxcar")
    @pytest.mark.parametrize("num_samps", [2 ** 15])
    class BenchBoxcar:
        def cpu_version(self, num_samps):
            return signal.windows.boxcar(num_samps)

        def bench_boxcar_cpu(self, benchmark, num_samps):
            benchmark(self.cpu_version, num_samps)

        def bench_boxcar_gpu(self, benchmark, num_samps):
            output = benchmark(cusignal.windows.boxcar, num_samps)

            key = self.cpu_version(num_samps)
            assert array_equal(cp.asnumpy(output), key)

    @pytest.mark.benchmark(group="Triang")
    @pytest.mark.parametrize("num_samps", [2 ** 15])
    class BenchTriang:
        def cpu_version(self, num_samps):
            return signal.windows.triang(num_samps)

        def bench_triang_cpu(self, benchmark, num_samps):
            benchmark(self.cpu_version, num_samps)

        def bench_triang_gpu(self, benchmark, num_samps):
            output = benchmark(cusignal.windows.triang, num_samps)

            key = self.cpu_version(num_samps)
            assert array_equal(cp.asnumpy(output), key)

    @pytest.mark.benchmark(group="Bohman")
    @pytest.mark.parametrize("num_samps", [2 ** 15])
    class BenchBohman:
        def cpu_version(self, num_samps):
            return signal.windows.bohman(num_samps)

        def bench_bohman_cpu(self, benchmark, num_samps):
            benchmark(self.cpu_version, num_samps)

        def bench_bohman_gpu(self, benchmark, num_samps):
            output = benchmark(cusignal.windows.bohman, num_samps)

            key = self.cpu_version(num_samps)
            assert array_equal(cp.asnumpy(output), key)

    @pytest.mark.benchmark(group="Blackman")
    @pytest.mark.parametrize("num_samps", [2 ** 15])
    class BenchBlackman:
        def cpu_version(self, num_samps):
            return signal.windows.blackman(num_samps)

        def bench_blackman_cpu(self, benchmark, num_samps):
            benchmark(self.cpu_version, num_samps)

        def bench_blackman_gpu(self, benchmark, num_samps):
            output = benchmark(cusignal.windows.blackman, num_samps)

            key = self.cpu_version(num_samps)
            assert array_equal(cp.asnumpy(output), key)

    @pytest.mark.benchmark(group="Nuttall")
    @pytest.mark.parametrize("num_samps", [2 ** 15])
    class BenchNuttall:
        def cpu_version(self, num_samps):
            return signal.windows.nuttall(num_samps)

        def bench_nuttall_cpu(self, benchmark, num_samps):
            benchmark(self.cpu_version, num_samps)

        def bench_nuttall_gpu(self, benchmark, num_samps):
            output = benchmark(cusignal.windows.nuttall, num_samps)

            key = self.cpu_version(num_samps)
            assert array_equal(cp.asnumpy(output), key)

    @pytest.mark.benchmark(group="BlackmanHarris")
    @pytest.mark.parametrize("num_samps", [2 ** 15])
    class BenchBlackmanHarris:
        def cpu_version(self, num_samps):
            return signal.windows.blackmanharris(num_samps)

        def bench_blackmanharris_cpu(self, benchmark, num_samps):
            benchmark(self.cpu_version, num_samps)

        def bench_blackmanharris_gpu(self, benchmark, num_samps):
            output = benchmark(cusignal.windows.blackmanharris, num_samps)

            key = self.cpu_version(num_samps)
            assert array_equal(cp.asnumpy(output), key)

    @pytest.mark.benchmark(group="FlatTop")
    @pytest.mark.parametrize("num_samps", [2 ** 15])
    class BenchFlatTop:
        def cpu_version(self, num_samps):
            return signal.windows.flattop(num_samps)

        def bench_flattop_cpu(self, benchmark, num_samps):
            benchmark(self.cpu_version, num_samps)

        def bench_flattop_gpu(self, benchmark, num_samps):
            output = benchmark(cusignal.windows.flattop, num_samps)

            key = self.cpu_version(num_samps)
            assert array_equal(cp.asnumpy(output), key)

    @pytest.mark.benchmark(group="Barlett")
    @pytest.mark.parametrize("num_samps", [2 ** 15])
    class BenchBarlett:
        def cpu_version(self, num_samps):
            return signal.windows.bartlett(num_samps)

        def bench_bartlett_cpu(self, benchmark, num_samps):
            benchmark(self.cpu_version, num_samps)

        def bench_bartlett_gpu(self, benchmark, num_samps):
            output = benchmark(cusignal.windows.bartlett, num_samps)

            key = self.cpu_version(num_samps)
            assert array_equal(cp.asnumpy(output), key)

    @pytest.mark.benchmark(group="Tukey")
    @pytest.mark.parametrize("num_samps", [2 ** 15])
    @pytest.mark.parametrize("alpha", [0.25, 0.5])
    class BenchTukey:
        def cpu_version(self, num_samps, alpha):
            return signal.windows.tukey(num_samps, alpha, sym=True)

        def bench_tukey_cpu(self, benchmark, num_samps, alpha):
            benchmark(self.cpu_version, num_samps, alpha)

        def bench_tukey_gpu(self, benchmark, num_samps, alpha):
            output = benchmark(
                cusignal.windows.tukey, num_samps, alpha, sym=True
            )

            key = self.cpu_version(num_samps, alpha)
            assert array_equal(cp.asnumpy(output), key)

    @pytest.mark.benchmark(group="BartHann")
    @pytest.mark.parametrize("num_samps", [2 ** 15])
    class BenchBartHann:
        def cpu_version(self, num_samps):
            return signal.windows.barthann(num_samps)

        def bench_barthann_cpu(self, benchmark, num_samps):
            benchmark(self.cpu_version, num_samps)

        def bench_barthann_gpu(self, benchmark, num_samps):
            output = benchmark(cusignal.windows.barthann, num_samps)

            key = self.cpu_version(num_samps)
            assert array_equal(cp.asnumpy(output), key)

    @pytest.mark.benchmark(group="GeneralHamming")
    @pytest.mark.parametrize("num_samps", [2 ** 15])
    @pytest.mark.parametrize("alpha", [0.25, 0.5])
    class BenchGeneralHamming:
        def cpu_version(self, num_samps, alpha):
            return signal.windows.general_hamming(num_samps, alpha, sym=True)

        def bench_general_hamming_cpu(self, benchmark, num_samps, alpha):
            benchmark(self.cpu_version, num_samps, alpha)

        def bench_general_hamming_gpu(self, benchmark, num_samps, alpha):
            output = benchmark(
                cusignal.windows.general_hamming, num_samps, alpha, sym=True
            )

            key = self.cpu_version(num_samps, alpha)
            assert array_equal(cp.asnumpy(output), key)

    @pytest.mark.benchmark(group="Hamming")
    @pytest.mark.parametrize("num_samps", [2 ** 15])
    class BenchHamming:
        def cpu_version(self, num_samps):
            return signal.windows.hamming(num_samps)

        def bench_hamming_cpu(self, benchmark, num_samps):
            benchmark(self.cpu_version, num_samps)

        def bench_hamming_gpu(self, benchmark, num_samps):
            output = benchmark(cusignal.windows.hamming, num_samps)

            key = self.cpu_version(num_samps)
            assert array_equal(cp.asnumpy(output), key)

    @pytest.mark.benchmark(group="Kaiser")
    @pytest.mark.parametrize("num_samps", [2 ** 15])
    @pytest.mark.parametrize("beta", [0.25, 0.5])
    class BenchKaiser:
        def cpu_version(self, num_samps, beta):
            return signal.windows.kaiser(num_samps, beta, sym=True)

        def bench_kaiser_cpu(self, benchmark, num_samps, beta):
            benchmark(self.cpu_version, num_samps, beta)

        def bench_kaiser_gpu(self, benchmark, num_samps, beta):
            output = benchmark(
                cusignal.windows.kaiser, num_samps, beta, sym=True
            )

            key = self.cpu_version(num_samps, beta)
            assert array_equal(cp.asnumpy(output), key)

    @pytest.mark.benchmark(group="Gaussian")
    @pytest.mark.parametrize("num_samps", [2 ** 15])
    @pytest.mark.parametrize("std", [3, 7])
    class BenchGaussian:
        def cpu_version(self, num_samps, std):
            return signal.windows.gaussian(num_samps, std)

        def bench_gaussian_cpu(self, benchmark, num_samps, std):
            benchmark(self.cpu_version, num_samps, std)

        def bench_gaussian_gpu(self, benchmark, num_samps, std):
            output = benchmark(cusignal.windows.gaussian, num_samps, std)

            key = self.cpu_version(num_samps, std)
            assert array_equal(cp.asnumpy(output), key)

    @pytest.mark.benchmark(group="GeneralGaussian")
    @pytest.mark.parametrize("num_samps", [2 ** 15])
    @pytest.mark.parametrize("p", [0.75, 1.5])
    @pytest.mark.parametrize("std", [3, 7])
    class BenchGeneralGaussian:
        def cpu_version(self, num_samps, p, std):
            return signal.windows.general_gaussian(num_samps, p, std)

        def bench_general_gaussian_cpu(self, benchmark, num_samps, p, std):
            benchmark(self.cpu_version, num_samps, p, std)

        def bench_general_gaussian_gpu(self, benchmark, num_samps, p, std):
            output = benchmark(
                cusignal.windows.general_gaussian, num_samps, p, std
            )

            key = self.cpu_version(num_samps, p, std)
            assert array_equal(cp.asnumpy(output), key)

    @pytest.mark.benchmark(group="Cosine")
    @pytest.mark.parametrize("num_samps", [2 ** 15])
    class BenchCosine:
        def cpu_version(self, num_samps):
            return signal.windows.cosine(num_samps)

        def bench_cosine_cpu(self, benchmark, num_samps):
            benchmark(self.cpu_version, num_samps)

        def bench_cosine_gpu(self, benchmark, num_samps):
            output = benchmark(cusignal.windows.cosine, num_samps)

            key = self.cpu_version(num_samps)
            assert array_equal(cp.asnumpy(output), key)

    @pytest.mark.benchmark(group="Exponential")
    @pytest.mark.parametrize("num_samps", [2 ** 15])
    @pytest.mark.parametrize("tau", [1.5, 3.0])
    class BenchExponential:
        def cpu_version(self, num_samps, tau):
            return signal.windows.exponential(num_samps, tau=tau)

        def bench_exponential_cpu(self, benchmark, num_samps, tau):
            benchmark(self.cpu_version, num_samps, tau)

        def bench_exponential_gpu(self, benchmark, num_samps, tau):
            output = benchmark(
                cusignal.windows.exponential, num_samps, tau=tau
            )

            key = self.cpu_version(num_samps, tau)
            assert array_equal(cp.asnumpy(output), key)<|MERGE_RESOLUTION|>--- conflicted
+++ resolved
@@ -13,157 +13,7 @@
 
 import cupy as cp
 import cusignal
-<<<<<<< HEAD
-from scipy import signal
-
-cusignal.precompile_kernels()
-
-
-@pytest.mark.benchmark(group="GeneralCosine")
-@pytest.mark.parametrize("num_samps", [2 ** 15])
-class BenchGeneralCosine:
-    def cpu_version(self, num_samps, arr):
-        return signal.windows.general_cosine(num_samps, arr, sym=False)
-
-    def bench_general_cosine_cpu(self, benchmark, num_samps):
-        HFT90D = [1, 1.942604, 1.340318, 0.440811, 0.043097]
-
-        benchmark(self.cpu_version, num_samps, HFT90D)
-
-    def bench_general_cosine_gpu(self, benchmark, num_samps):
-        HFT90D = [1, 1.942604, 1.340318, 0.440811, 0.043097]
-
-        output = benchmark(
-            cusignal.windows.general_cosine, num_samps, HFT90D, sym=False
-        )
-
-        key = self.cpu_version(num_samps, HFT90D)
-        assert array_equal(cp.asnumpy(output), key)
-
-
-@pytest.mark.benchmark(group="Boxcar")
-@pytest.mark.parametrize("num_samps", [2 ** 15])
-class BenchBoxcar:
-    def cpu_version(self, num_samps):
-        return signal.windows.boxcar(num_samps)
-
-    def bench_boxcar_cpu(self, benchmark, num_samps):
-        benchmark(self.cpu_version, num_samps)
-
-    def bench_boxcar_gpu(self, benchmark, num_samps):
-        output = benchmark(cusignal.windows.boxcar, num_samps)
-
-        key = self.cpu_version(num_samps)
-        assert array_equal(cp.asnumpy(output), key)
-
-
-@pytest.mark.benchmark(group="Triang")
-@pytest.mark.parametrize("num_samps", [2 ** 15])
-class BenchTriang:
-    def cpu_version(self, num_samps):
-        return signal.windows.triang(num_samps)
-
-    def bench_triang_cpu(self, benchmark, num_samps):
-        benchmark(self.cpu_version, num_samps)
-
-    def bench_triang_gpu(self, benchmark, num_samps):
-        output = benchmark(cusignal.windows.triang, num_samps)
-
-        key = self.cpu_version(num_samps)
-        assert array_equal(cp.asnumpy(output), key)
-
-
-@pytest.mark.benchmark(group="Bohman")
-@pytest.mark.parametrize("num_samps", [2 ** 15])
-class BenchBohman:
-    def cpu_version(self, num_samps):
-        return signal.windows.bohman(num_samps)
-
-    def bench_bohman_cpu(self, benchmark, num_samps):
-        benchmark(self.cpu_version, num_samps)
-
-    def bench_bohman_gpu(self, benchmark, num_samps):
-        output = benchmark(cusignal.windows.bohman, num_samps)
-
-        key = self.cpu_version(num_samps)
-        assert array_equal(cp.asnumpy(output), key)
-
-
-@pytest.mark.benchmark(group="Blackman")
-@pytest.mark.parametrize("num_samps", [2 ** 15])
-class BenchBlackman:
-    def cpu_version(self, num_samps):
-        return signal.windows.blackman(num_samps)
-
-    def bench_blackman_cpu(self, benchmark, num_samps):
-        benchmark(self.cpu_version, num_samps)
-
-    def bench_blackman_gpu(self, benchmark, num_samps):
-        output = benchmark(cusignal.windows.blackman, num_samps)
-
-        key = self.cpu_version(num_samps)
-        assert array_equal(cp.asnumpy(output), key)
-
-
-@pytest.mark.benchmark(group="Nuttall")
-@pytest.mark.parametrize("num_samps", [2 ** 15])
-class BenchNuttall:
-    def cpu_version(self, num_samps):
-        return signal.windows.nuttall(num_samps)
-
-    def bench_nuttall_cpu(self, benchmark, num_samps):
-        benchmark(self.cpu_version, num_samps)
-
-    def bench_nuttall_gpu(self, benchmark, num_samps):
-        output = benchmark(cusignal.windows.nuttall, num_samps)
-
-        key = self.cpu_version(num_samps)
-        assert array_equal(cp.asnumpy(output), key)
-
-
-@pytest.mark.benchmark(group="BlackmanHarris")
-@pytest.mark.parametrize("num_samps", [2 ** 15])
-class BenchBlackmanHarris:
-    def cpu_version(self, num_samps):
-        return signal.windows.blackmanharris(num_samps)
-
-    def bench_blackmanharris_cpu(self, benchmark, num_samps):
-        benchmark(self.cpu_version, num_samps)
-
-    def bench_blackmanharris_gpu(self, benchmark, num_samps):
-        output = benchmark(cusignal.windows.blackmanharris, num_samps)
-
-        key = self.cpu_version(num_samps)
-        assert array_equal(cp.asnumpy(output), key)
-
-
-@pytest.mark.benchmark(group="FlatTop")
-@pytest.mark.parametrize("num_samps", [2 ** 15])
-class BenchFlatTop:
-    def cpu_version(self, num_samps):
-        return signal.windows.flattop(num_samps)
-
-    def bench_flattop_cpu(self, benchmark, num_samps):
-        benchmark(self.cpu_version, num_samps)
-
-    def bench_flattop_gpu(self, benchmark, num_samps):
-        output = benchmark(cusignal.windows.flattop, num_samps)
-
-        key = self.cpu_version(num_samps)
-        assert array_equal(cp.asnumpy(output), key)
-
-
-@pytest.mark.benchmark(group="Barlett")
-@pytest.mark.parametrize("num_samps", [2 ** 15])
-class BenchBarlett:
-    def cpu_version(self, num_samps):
-        return signal.windows.bartlett(num_samps)
-
-    def bench_bartlett_cpu(self, benchmark, num_samps):
-        benchmark(self.cpu_version, num_samps)
-=======
 import pytest
->>>>>>> a0b3ea85
 
 from cusignal.test.utils import array_equal
 from scipy import signal
