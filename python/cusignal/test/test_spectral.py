# Copyright (c) 2019-2020, NVIDIA CORPORATION.
# Licensed under the Apache License, Version 2.0 (the "License");
# you may not use this file except in compliance with the License.
# You may obtain a copy of the License at
#
#     http://www.apache.org/licenses/LICENSE-2.0
#
# Unless required by applicable law or agreed to in writing, software
# distributed under the License is distributed on an "AS IS" BASIS,
# WITHOUT WARRANTIES OR CONDITIONS OF ANY KIND, either express or implied.
# See the License for the specific language governing permissions and
# limitations under the License.

import cupy as cp
import cusignal
import pytest

from cusignal.test.utils import array_equal
from scipy import signal


class TestSpectral:
    @pytest.mark.parametrize("num_samps", [2 ** 14])
    @pytest.mark.parametrize("fs", [1.0, 1e6])
    @pytest.mark.parametrize("nperseg", [1024, 2048])
    def test_csd(self, rand_data_gen, num_samps, fs, nperseg):
        cpu_x, gpu_x = rand_data_gen(num_samps)
        cpu_y, gpu_y = rand_data_gen(num_samps)

        cpu_csd = signal.csd(cpu_x, cpu_y, fs, nperseg=nperseg)
        gpu_csd = cp.asnumpy(cusignal.csd(gpu_x, gpu_y, fs, nperseg=nperseg))

        assert array_equal(cpu_csd, gpu_csd)

    @pytest.mark.parametrize("num_samps", [2 ** 14])
    @pytest.mark.parametrize("fs", [1.0, 1e6])
    @pytest.mark.parametrize("nperseg", [1024, 2048])
    def test_csd_complex(self, rand_complex_data_gen, num_samps, fs, nperseg):
        cpu_x, gpu_x = rand_complex_data_gen(num_samps)
        cpu_y, gpu_y = rand_complex_data_gen(num_samps)

        cpu_csd = signal.csd(cpu_x, cpu_y, fs, nperseg=nperseg)
        gpu_csd = cp.asnumpy(cusignal.csd(gpu_x, gpu_y, fs, nperseg=nperseg))

        assert array_equal(cpu_csd, gpu_csd)

    @pytest.mark.parametrize("num_samps", [2 ** 14])
    @pytest.mark.parametrize("fs", [1.0, 1e6])
    @pytest.mark.parametrize("window", ["flattop", "nuttall"])
    @pytest.mark.parametrize("scaling", ["spectrum", "density"])
    def test_periodogram(self, rand_data_gen, num_samps, fs, window, scaling):
        cpu_sig, gpu_sig = rand_data_gen(num_samps)

        cpu_periodogram = signal.periodogram(
            cpu_sig, fs, window=window, scaling=scaling
        )
        gpu_periodogram = cp.asnumpy(
            cusignal.periodogram(gpu_sig, fs, window=window, scaling=scaling)
        )

        assert array_equal(cpu_periodogram, gpu_periodogram)

    @pytest.mark.parametrize("num_samps", [2 ** 14])
    @pytest.mark.parametrize("fs", [1.0, 1e6])
    @pytest.mark.parametrize("window", ["flattop", "nuttall"])
    @pytest.mark.parametrize("scaling", ["spectrum", "density"])
    def test_periodogram_complex(
        self, rand_complex_data_gen, num_samps, fs, window, scaling
    ):
        cpu_sig, gpu_sig = rand_complex_data_gen(num_samps)

        _, cpu_periodogram = signal.periodogram(
            cpu_sig, fs, window=window, scaling=scaling
        )
        _, gpu_periodogram = cusignal.periodogram(
            gpu_sig, fs, window=window, scaling=scaling
        )
        gpu_periodogram = cp.asnumpy(gpu_periodogram)

        assert array_equal(cpu_periodogram, gpu_periodogram)

    @pytest.mark.parametrize("num_samps", [2 ** 14])
    @pytest.mark.parametrize("fs", [1.0, 1e6])
    @pytest.mark.parametrize("nperseg", [1024, 2048])
    def test_welch(self, rand_data_gen, num_samps, fs, nperseg):
        cpu_sig, gpu_sig = rand_data_gen(num_samps)

        _, cPxx_spec = signal.welch(cpu_sig, fs, nperseg=nperseg)
        _, gPxx_spec = cusignal.welch(gpu_sig, fs, nperseg=nperseg)
        gPxx_spec = cp.asnumpy(gPxx_spec)

        assert array_equal(cPxx_spec, gPxx_spec)

    @pytest.mark.parametrize("num_samps", [2 ** 14])
    @pytest.mark.parametrize("fs", [1.0, 1e6])
    @pytest.mark.parametrize("nperseg", [1024, 2048])
    def test_welch_complex(
        self, rand_complex_data_gen, num_samps, fs, nperseg
    ):
        cpu_sig, gpu_sig = rand_complex_data_gen(num_samps)

        _, cPxx_spec = signal.welch(cpu_sig, fs, nperseg=nperseg)
        _, gPxx_spec = cusignal.welch(gpu_sig, fs, nperseg=nperseg)
        gPxx_spec = cp.asnumpy(gPxx_spec)

        assert array_equal(cPxx_spec, gPxx_spec)

    @pytest.mark.parametrize("num_samps", [2 ** 14])
    @pytest.mark.parametrize("fs", [1.0, 1e6])
    def test_spectrogram(self, rand_data_gen, num_samps, fs):
        cpu_sig, gpu_sig = rand_data_gen(num_samps)

        _, _, cPxx_spec = signal.spectrogram(cpu_sig, fs)
        _, _, gPxx_spec = cusignal.spectrogram(gpu_sig, fs)
        gPxx_spec = cp.asnumpy(gPxx_spec)

        assert array_equal(cPxx_spec, gPxx_spec)

<<<<<<< HEAD
@pytest.mark.parametrize("num_in_samps", [2 ** 10])
@pytest.mark.parametrize("num_out_samps", [2 ** 16, 2 ** 18])
@pytest.mark.parametrize("precenter", [True, False])
@pytest.mark.parametrize("normalize", [True, False])
def test_lombscargle(
    num_in_samps, num_out_samps, precenter, normalize
):
    A = 2.0
    w = 1.0
    phi = 0.5 * np.pi
    frac_points = 0.9  # Fraction of points to select
=======
    @pytest.mark.parametrize("num_samps", [2 ** 14])
    @pytest.mark.parametrize("fs", [1.0, 1e6])
    def test_spectrogram_complex(self, rand_complex_data_gen, num_samps, fs):
        cpu_sig, gpu_sig = rand_complex_data_gen(num_samps)
>>>>>>> a0b3ea85

        _, _, cPxx_spec = signal.spectrogram(cpu_sig, fs)
        _, _, gPxx_spec = cusignal.spectrogram(gpu_sig, fs)
        gPxx_spec = cp.asnumpy(gPxx_spec)

        assert array_equal(cPxx_spec, gPxx_spec)

    @pytest.mark.parametrize("num_samps", [2 ** 14])
    @pytest.mark.parametrize("fs", [1.0, 1e6])
    @pytest.mark.parametrize("nperseg", [1024, 2048])
    def test_coherence(self, rand_data_gen, num_samps, fs, nperseg):
        cpu_x, gpu_x = rand_data_gen(num_samps)
        cpu_y, gpu_y = rand_data_gen(num_samps)

        _, cpu_coherence = signal.coherence(cpu_x, cpu_y, fs, nperseg=nperseg)
        _, gpu_coherence = cusignal.coherence(
            gpu_x, gpu_y, fs, nperseg=nperseg
        )
        gpu_coherence = cp.asnumpy(gpu_coherence)

        assert array_equal(cpu_coherence, gpu_coherence)

    @pytest.mark.parametrize("num_samps", [2 ** 14])
    @pytest.mark.parametrize("fs", [1.0, 1e6])
    @pytest.mark.parametrize("nperseg", [1024, 2048])
    def test_coherence_complex(
        self, rand_complex_data_gen, num_samps, fs, nperseg
    ):
        cpu_x, gpu_x = rand_complex_data_gen(num_samps)
        cpu_y, gpu_y = rand_complex_data_gen(num_samps)

        _, cpu_coherence = signal.coherence(cpu_x, cpu_y, fs, nperseg=nperseg)
        _, gpu_coherence = cusignal.coherence(
            gpu_x, gpu_y, fs, nperseg=nperseg
        )
        gpu_coherence = cp.asnumpy(gpu_coherence)

        assert array_equal(cpu_coherence, gpu_coherence)

    @pytest.mark.parametrize("num_samps", [2 ** 14])
    @pytest.mark.parametrize("fs", [1.0, 1e6])
    @pytest.mark.parametrize("nperseg", [1024, 2048])
    def test_stft(self, rand_data_gen, num_samps, fs, nperseg):
        cpu_sig, gpu_sig = rand_data_gen(num_samps)

        _, _, cpu_stft = signal.stft(cpu_sig, fs, nperseg=nperseg)
        _, _, gpu_stft = cusignal.stft(gpu_sig, fs, nperseg=nperseg)
        gpu_stft = cp.asnumpy(gpu_stft)

        assert array_equal(cpu_stft, gpu_stft)

    @pytest.mark.parametrize("num_samps", [2 ** 14])
    @pytest.mark.parametrize("fs", [1.0, 1e6])
    @pytest.mark.parametrize("nperseg", [1024, 2048])
    def test_stft_complex(self, rand_complex_data_gen, num_samps, fs, nperseg):
        cpu_sig, gpu_sig = rand_complex_data_gen(num_samps)

        _, _, cpu_stft = signal.stft(cpu_sig, fs, nperseg=nperseg)
        _, _, gpu_stft = cusignal.stft(gpu_sig, fs, nperseg=nperseg)
        gpu_stft = cp.asnumpy(gpu_stft)

        assert array_equal(cpu_stft, gpu_stft)

    @pytest.mark.parametrize("num_in_samps", [2 ** 10])
    @pytest.mark.parametrize("num_out_samps", [2 ** 16, 2 ** 18])
    @pytest.mark.parametrize("precenter", [True, False])
    @pytest.mark.parametrize("normalize", [True, False])
    @pytest.mark.parametrize("use_numba", [True, False])
    def test_lombscargle(
        self,
        lombscargle_gen,
        num_in_samps,
        num_out_samps,
        precenter,
        normalize,
        use_numba,
    ):

        cpu_x, cpu_y, cpu_f, gpu_x, gpu_y, gpu_f = lombscargle_gen(
            num_in_samps, num_out_samps
        )

        cpu_lombscargle = signal.lombscargle(
            cpu_x, cpu_y, cpu_f, precenter, normalize
        )

<<<<<<< HEAD
    gpu_lombscargle = cp.asnumpy(
        cusignal.lombscargle(
            d_x, d_y, d_f, precenter, normalize,
=======
        gpu_lombscargle = cp.asnumpy(
            cusignal.lombscargle(
                gpu_x, gpu_y, gpu_f, precenter, normalize, use_numba=use_numba,
            )
>>>>>>> a0b3ea85
        )

        assert array_equal(cpu_lombscargle, gpu_lombscargle)<|MERGE_RESOLUTION|>--- conflicted
+++ resolved
@@ -116,24 +116,10 @@
 
         assert array_equal(cPxx_spec, gPxx_spec)
 
-<<<<<<< HEAD
-@pytest.mark.parametrize("num_in_samps", [2 ** 10])
-@pytest.mark.parametrize("num_out_samps", [2 ** 16, 2 ** 18])
-@pytest.mark.parametrize("precenter", [True, False])
-@pytest.mark.parametrize("normalize", [True, False])
-def test_lombscargle(
-    num_in_samps, num_out_samps, precenter, normalize
-):
-    A = 2.0
-    w = 1.0
-    phi = 0.5 * np.pi
-    frac_points = 0.9  # Fraction of points to select
-=======
     @pytest.mark.parametrize("num_samps", [2 ** 14])
     @pytest.mark.parametrize("fs", [1.0, 1e6])
     def test_spectrogram_complex(self, rand_complex_data_gen, num_samps, fs):
         cpu_sig, gpu_sig = rand_complex_data_gen(num_samps)
->>>>>>> a0b3ea85
 
         _, _, cPxx_spec = signal.spectrogram(cpu_sig, fs)
         _, _, gPxx_spec = cusignal.spectrogram(gpu_sig, fs)
@@ -201,7 +187,6 @@
     @pytest.mark.parametrize("num_out_samps", [2 ** 16, 2 ** 18])
     @pytest.mark.parametrize("precenter", [True, False])
     @pytest.mark.parametrize("normalize", [True, False])
-    @pytest.mark.parametrize("use_numba", [True, False])
     def test_lombscargle(
         self,
         lombscargle_gen,
@@ -209,7 +194,6 @@
         num_out_samps,
         precenter,
         normalize,
-        use_numba,
     ):
 
         cpu_x, cpu_y, cpu_f, gpu_x, gpu_y, gpu_f = lombscargle_gen(
@@ -220,16 +204,10 @@
             cpu_x, cpu_y, cpu_f, precenter, normalize
         )
 
-<<<<<<< HEAD
-    gpu_lombscargle = cp.asnumpy(
-        cusignal.lombscargle(
-            d_x, d_y, d_f, precenter, normalize,
-=======
         gpu_lombscargle = cp.asnumpy(
             cusignal.lombscargle(
-                gpu_x, gpu_y, gpu_f, precenter, normalize, use_numba=use_numba,
+                gpu_x, gpu_y, gpu_f, precenter, normalize,
             )
->>>>>>> a0b3ea85
         )
 
         assert array_equal(cpu_lombscargle, gpu_lombscargle)