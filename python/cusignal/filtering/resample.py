# Copyright (c) 2019-2020, NVIDIA CORPORATION.
# Licensed under the Apache License, Version 2.0 (the "License");
# you may not use this file except in compliance with the License.
# You may obtain a copy of the License at
#
#     http://www.apache.org/licenses/LICENSE-2.0
#
# Unless required by applicable law or agreed to in writing, software
# distributed under the License is distributed on an "AS IS" BASIS,
# WITHOUT WARRANTIES OR CONDITIONS OF ANY KIND, either express or implied.
# See the License for the specific language governing permissions and
# limitations under the License.

import cupy as cp
from cupy import (
    arange,
    asarray,
    ndarray,
    zeros,
)
from cupyx.scipy import fftpack
from cupy.fft import ifftshift

from math import gcd

from ..windows.windows import get_window
from ._upfirdn_cuda import _UpFIRDn, _output_len
from ..filter_design.fir_filter_design import firwin


def _design_resample_poly(up, down, window):
    """
    Design a prototype FIR low-pass filter using the window method
    for use in polyphase rational resampling.

    Parameters
    ----------
    up : int
        The upsampling factor.
    down : int
        The downsampling factor.
    window : string or tuple
        Desired window to use to design the low-pass filter.
        See below for details.

    Returns
    -------
    h : array
        The computed FIR filter coefficients.

    See Also
    --------
    resample_poly : Resample up or down using the polyphase method.

    Notes
    -----
    The argument `window` specifies the FIR low-pass filter design.
    The functions `cusignal.get_window` and `cusignal.firwin`
    are called to generate the appropriate filter coefficients.

    The returned array of coefficients will always be of data type
    `complex128` to maintain precision. For use in lower-precision
    filter operations, this array should be converted to the desired
    data type before providing it to `cusignal.resample_poly`.

    """

    # Determine our up and down factors
    # Use a rational approximation to save computation time on really long
    # signals
    g_ = gcd(up, down)
    up //= g_
    down //= g_

    # Design a linear-phase low-pass FIR filter
    max_rate = max(up, down)
    f_c = 1.0 / max_rate  # cutoff of FIR filter (rel. to Nyquist)

    # reasonable cutoff for our sinc-like function
    half_len = 10 * max_rate

    h = firwin(2 * half_len + 1, f_c, window=window)
    return h


def decimate(
    x,
    q,
    n=None,
    axis=-1,
    zero_phase=True,
    cp_stream=cp.cuda.stream.Stream(null=True),
    autosync=True,
):
    """
    Downsample the signal after applying an anti-aliasing filter.
    Parameters
    ----------
    x : array_like
        The signal to be downsampled, as an N-dimensional array.
    q : int
        The downsampling factor.
    n : int or array_like, optional
        The order of the filter (1 less than the length for FIR) to calculate,
        or the FIR filter coefficients to employ. Defaults to calculating the
        coefficients for 20 times the downsampling factor.
    axis : int, optional
        The axis along which to decimate.
    zero_phase : bool, optional
        Prevent shifting the outputs back by the filter's
        group delay when using an FIR filter. The default value of ``True`` is
        recommended, since a phase shift is generally not desired.
    cp_stream : CuPy stream, optional
        Option allows upfirdn to run in a non-default stream. The use
        of multiple non-default streams allow multiple kernels to
        run concurrently. Default is cp.cuda.stream.Stream(null=True)
        or default stream.
    autosync : bool, optional
        Option to automatically synchronize cp_stream. This will block
        the host code until kernel is finished on the GPU. Setting to
        false will allow asynchronous operation but might required
        manual synchronize later `cp_stream.synchronize()`.
        Default is True.

    Returns
    -------
    y : ndarray
        The down-sampled signal.
    See Also
    --------
    resample : Resample up or down using the FFT method.
    resample_poly : Resample using polyphase filtering and an FIR filter.
    Notes
    -----
    Only FIR filter types are currently supported in cuSignal.
    """

    x = asarray(x)
    if isinstance(n, (list, ndarray)):
        b = asarray(n)
    else:
        if n is None:
            half_len = 10 * q  # reasonable cutoff for our sinc-like function
            n = 2 * half_len

        b = firwin(n + 1, 1.0 / q, window="hamming")

    sl = [slice(None)] * x.ndim

    if zero_phase:
        y = resample_poly(x, 1, q, axis=axis, window=b)
    else:
        # upfirdn is generally faster than lfilter by a factor equal to the
        # downsampling factor, since it only calculates the needed outputs
        n_out = x.shape[axis] // q + bool(x.shape[axis] % q)
        y = upfirdn(b, x, 1, q, axis, cp_stream, autosync, use_numba)
        sl[axis] = slice(None, n_out, None)

    return y[tuple(sl)]


def resample(x, num, t=None, axis=0, window=None, domain="time"):
    """
    Resample `x` to `num` samples using Fourier method along the given axis.

    The resampled signal starts at the same value as `x` but is sampled
    with a spacing of ``len(x) / num * (spacing of x)``.  Because a
    Fourier method is used, the signal is assumed to be periodic.

    Parameters
    ----------
    x : array_like
        The data to be resampled.
    num : int
        The number of samples in the resampled signal.
    t : array_like, optional
        If `t` is given, it is assumed to be the sample positions
        associated with the signal data in `x`.
    axis : int, optional
        The axis of `x` that is resampled.  Default is 0.
    window : array_like, callable, string, float, or tuple, optional
        Specifies the window applied to the signal in the Fourier
        domain.  See below for details.
    domain : string, optional
        A string indicating the domain of the input `x`:

        ``time``
           Consider the input `x` as time-domain. (Default)
        ``freq``
           Consider the input `x` as frequency-domain.

    Returns
    -------
    resampled_x or (resampled_x, resampled_t)
        Either the resampled array, or, if `t` was given, a tuple
        containing the resampled array and the corresponding resampled
        positions.

    See Also
    --------
    decimate : Downsample the signal after applying an FIR or IIR filter.
    resample_poly : Resample using polyphase filtering and an FIR filter.

    Notes
    -----
    The argument `window` controls a Fourier-domain window that tapers
    the Fourier spectrum before zero-padding to alleviate ringing in
    the resampled values for sampled signals you didn't intend to be
    interpreted as band-limited.

    If `window` is a function, then it is called with a vector of inputs
    indicating the frequency bins (i.e. fftfreq(x.shape[axis]) ).

    If `window` is an array of the same length as `x.shape[axis]` it is
    assumed to be the window to be applied directly in the Fourier
    domain (with dc and low-frequency first).

    For any other type of `window`, the function `cusignal.get_window`
    is called to generate the window.

    The first sample of the returned vector is the same as the first
    sample of the input vector.  The spacing between samples is changed
    from ``dx`` to ``dx * len(x) / num``.

    If `t` is not None, then it represents the old sample positions,
    and the new sample positions will be returned as well as the new
    samples.

    As noted, `resample` uses FFT transformations, which can be very
    slow if the number of input or output samples is large and prime;
    see `scipy.fftpack.fft`.

    Examples
    --------
    Note that the end of the resampled data rises to meet the first
    sample of the next cycle:

    >>> import cusignal
    >>> import cupy as cp

    >>> x = cp.linspace(0, 10, 20, endpoint=False)
    >>> y = cp.cos(-x**2/6.0)
    >>> f = cusignal.resample(y, 100)
    >>> xnew = cp.linspace(0, 10, 100, endpoint=False)

    >>> import matplotlib.pyplot as plt
    >>> plt.plot(x, y, 'go-', xnew, f, '.-', 10, y[0], 'ro')
    >>> plt.legend(['data', 'resampled'], loc='best')
    >>> plt.show()
    """
    x = asarray(x)
    Nx = x.shape[axis]

    if domain == "time":
        X = fftpack.fft(x, axis=axis)
    elif domain == "freq":
        X = x
    else:
        raise NotImplementedError("domain should be 'time' or 'freq'")

    if window is not None:
        if callable(window):
            W = window(fftpack.fftfreq(Nx))
        elif isinstance(window, ndarray):
            if window.shape != (Nx,):
                raise ValueError("window must have the same length as data")
            W = window
        else:
            W = ifftshift(get_window(window, Nx))
        newshape = [1] * x.ndim
        newshape[axis] = len(W)
        W.shape = newshape
        X = X * W
    sl = [slice(None)] * x.ndim
    newshape = list(x.shape)
    newshape[axis] = num
    N = int(cp.minimum(num, Nx))
    Y = zeros(newshape, "D")
    sl[axis] = slice(0, (N + 1) // 2)
    Y[sl] = X[sl]
    sl[axis] = slice(-(N - 1) // 2, None)
    Y[sl] = X[sl]
    y = fftpack.ifft(Y, axis=axis) * (float(num) / float(Nx))

    if x.dtype.char not in ["F", "D"]:
        y = y.real

    if t is None:
        return y
    else:
        new_t = arange(0, num) * (t[1] - t[0]) * Nx / float(num) + t[0]
        return y, new_t


def resample_poly(
    x,
    up,
    down,
    axis=0,
    window=("kaiser", 5.0),
    cp_stream=cp.cuda.stream.Stream(null=True),
    autosync=True,
):
    """
    Resample `x` along the given axis using polyphase filtering.

    The signal `x` is upsampled by the factor `up`, a zero-phase low-pass
    FIR filter is applied, and then it is downsampled by the factor `down`.
    The resulting sample rate is ``up / down`` times the original sample
    rate. Values beyond the boundary of the signal are assumed to be zero
    during the filtering step.

    Parameters
    ----------
    x : array_like
        The data to be resampled.
    up : int
        The upsampling factor.
    down : int
        The downsampling factor.
    axis : int, optional
        The axis of `x` that is resampled. Default is 0.
    window : string, tuple, or array_like, optional
        Desired window to use to design the low-pass filter, or the FIR filter
        coefficients to employ. See below for details.
    cp_stream : CuPy stream, optional
        Option allows upfirdn to run in a non-default stream. The use
        of multiple non-default streams allow multiple kernels to
        run concurrently. Default is cp.cuda.stream.Stream(null=True)
        or default stream.
    autosync : bool, optional
        Option to automatically synchronize cp_stream. This will block
        the host code until kernel is finished on the GPU. Setting to
        false will allow asynchronous operation but might required
        manual synchronize later `cp_stream.synchronize()`.
        Default is True.

    Returns
    -------
    resampled_x : array
        The resampled array.

    See Also
    --------
    decimate : Downsample the signal after applying an FIR or IIR filter.
    resample : Resample up or down using the FFT method.

    Notes
    -----
    This polyphase method will likely be faster than the Fourier method
    in `cusignal.resample` when the number of samples is large and
    prime, or when the number of samples is large and `up` and `down`
    share a large greatest common denominator. The length of the FIR
    filter used will depend on ``max(up, down) // gcd(up, down)``, and
    the number of operations during polyphase filtering will depend on
    the filter length and `down` (see `cusignal.upfirdn` for details).

    The argument `window` specifies the FIR low-pass filter design.

    If `window` is an array_like it is assumed to be the FIR filter
    coefficients. Note that the FIR filter is applied after the upsampling
    step, so it should be designed to operate on a signal at a sampling
    frequency higher than the original by a factor of `up//gcd(up, down)`.
    This function's output will be centered with respect to this array, so it
    is best to pass a symmetric filter with an odd number of samples if, as
    is usually the case, a zero-phase filter is desired.

    For any other type of `window`, the functions `cusignal.get_window`
    and `cusignal.firwin` are called to generate the appropriate filter
    coefficients.

    The first sample of the returned vector is the same as the first
    sample of the input vector. The spacing between samples is changed
    from ``dx`` to ``dx * down / float(up)``.

    Examples
    --------
    Note that the end of the resampled data rises to meet the first
    sample of the next cycle for the FFT method, and gets closer to zero
    for the polyphase method:

    >>> from scipy import signal

    >>> x = cp.linspace(0, 10, 20, endpoint=False)
    >>> y = cp.cos(-x**2/6.0)
    >>> f_fft = cusignal.resample(y, 100)
    >>> f_poly = cusignal.resample_poly(y, 100, 20)
    >>> xnew = cp.linspace(0, 10, 100, endpoint=False)

    >>> import matplotlib.pyplot as plt
    >>> plt.plot(xnew, f_fft, 'b.-', xnew, f_poly, 'r.-')
    >>> plt.plot(x, y, 'ko-')
    >>> plt.plot(10, y[0], 'bo', 10, 0., 'ro')  # boundaries
    >>> plt.legend(['resample', 'resamp_poly', 'data'], loc='best')
    >>> plt.show()
    """
    x = asarray(x)
    up = int(up)
    down = int(down)
    if up < 1 or down < 1:
        raise ValueError("up and down must be >= 1")

    # Determine our up and down factors
    # Use a rational approimation to save computation time on really long
    # signals
    g_ = gcd(up, down)
    up //= g_
    down //= g_
    if up == down == 1:
        return x.copy()
    n_out = x.shape[axis] * up
    n_out = n_out // down + bool(n_out % down)

    if isinstance(window, (list, ndarray)):
        window = asarray(window)
        if window.ndim > 1:
            raise ValueError("window must be 1-D")
        half_len = (window.size - 1) // 2
        h = up * window
    else:
        half_len = 10 * max(up, down)
        h = up * _design_resample_poly(up, down, window)

    # Zero-pad our filter to put the output samples at the center
    n_pre_pad = down - half_len % down
    n_post_pad = 0
    n_pre_remove = (half_len + n_pre_pad) // down
    # We should rarely need to do this given our filter lengths...
    while (
        _output_len(len(h) + n_pre_pad + n_post_pad, x.shape[axis], up, down)
        < n_out + n_pre_remove
    ):
        n_post_pad += 1

    h = cp.concatenate(
        (zeros(n_pre_pad, h.dtype), h, zeros(n_post_pad, h.dtype))
    )
    n_pre_remove_end = n_pre_remove + n_out

    # filter then remove excess
<<<<<<< HEAD
    y = upfirdn(h, x, up, down, axis=axis)
=======
    y = upfirdn(h, x, up, down, axis, cp_stream, autosync, use_numba)
>>>>>>> fe81d5e0
    keep = [slice(None)] * x.ndim
    keep[axis] = slice(n_pre_remove, n_pre_remove_end)
    return y[tuple(keep)]


def upfirdn(
    h,
    x,
    up=1,
    down=1,
    axis=-1,
    cp_stream=cp.cuda.stream.Stream(null=True),
    autosync=True,
):
    """Upsample, FIR filter, and downsample
    Parameters
    ----------
    h : array_like
        1-dimensional FIR (finite-impulse response) filter coefficients.
    x : array_like
        Input signal array.
    up : int, optional
        Upsampling rate. Default is 1.
    down : int, optional
        Downsampling rate. Default is 1.
    axis : int, optional
        The axis of the input data array along which to apply the
        linear filter. The filter is applied to each subarray along
        this axis. Default is -1.
    cp_stream : CuPy stream, optional
        Option allows upfirdn to run in a non-default stream. The use
        of multiple non-default streams allow multiple kernels to
        run concurrently. Default is cp.cuda.stream.Stream(null=True)
        or default stream.
    autosync : bool, optional
        Option to automatically synchronize cp_stream. This will block
        the host code until kernel is finished on the GPU. Setting to
        false will allow asynchronous operation but might required
        manual synchronize later `cp_stream.synchronize()`.
        Default is True.

    Returns
    -------
    y : ndarray
        The output signal array. Dimensions will be the same as `x` except
        for along `axis`, which will change size according to the `h`,
        `up`,  and `down` parameters.
    Notes
    -----
    The algorithm is an implementation of the block diagram shown on page 129
    of the Vaidyanathan text [1]_ (Figure 4.3-8d).
    .. [1] P. P. Vaidyanathan, Multirate Systems and Filter Banks,
       Prentice Hall, 1993.
    The direct approach of upsampling by factor of P with zero insertion,
    FIR filtering of length ``N``, and downsampling by factor of Q is
    O(N*Q) per output sample. The polyphase implementation used here is
    O(N/P).
    .. versionadded:: 0.18
    Examples
    --------
    Simple operations:
    >>> from cusignal import upfirdn
    >>> upfirdn([1, 1, 1], [1, 1, 1])   # FIR filter
    array([ 1.,  2.,  3.,  2.,  1.])
    >>> upfirdn([1], [1, 2, 3], 3)  # upsampling with zeros insertion
    array([ 1.,  0.,  0.,  2.,  0.,  0.,  3.,  0.,  0.])
    >>> upfirdn([1, 1, 1], [1, 2, 3], 3)  # upsampling with sample-and-hold
    array([ 1.,  1.,  1.,  2.,  2.,  2.,  3.,  3.,  3.])
    >>> upfirdn([.5, 1, .5], [1, 1, 1], 2)  # linear interpolation
    array([ 0.5,  1. ,  1. ,  1. ,  1. ,  1. ,  0.5,  0. ])
    >>> upfirdn([1], cp.arange(10), 1, 3)  # decimation by 3
    array([ 0.,  3.,  6.,  9.])
    >>> upfirdn([.5, 1, .5], cp.arange(10), 2, 3)  # linear interp, rate 2/3
    array([ 0. ,  1. ,  2.5,  4. ,  5.5,  7. ,  8.5,  0. ])
    Apply a single filter to multiple signals:
    >>> x = cp.reshape(cp.arange(8), (4, 2))
    >>> x
    array([[0, 1],
           [2, 3],
           [4, 5],
           [6, 7]])
    Apply along the last dimension of ``x``:
    >>> h = [1, 1]
    >>> upfirdn(h, x, 2)
    array([[ 0.,  0.,  1.,  1.],
           [ 2.,  2.,  3.,  3.],
           [ 4.,  4.,  5.,  5.],
           [ 6.,  6.,  7.,  7.]])
    Apply along the 0th dimension of ``x``:
    >>> upfirdn(h, x, 2, axis=0)
    array([[ 0.,  1.],
           [ 0.,  1.],
           [ 2.,  3.],
           [ 2.,  3.],
           [ 4.,  5.],
           [ 4.,  5.],
           [ 6.,  7.],
           [ 6.,  7.]])
    """
    x = cp.asarray(x)
    ufd = _UpFIRDn(h, x.dtype, up, down)
    # This is equivalent to (but faster than) using cp.apply_along_axis
    return ufd.apply_filter(
        x, axis, cp_stream=cp_stream, autosync=autosync
    )<|MERGE_RESOLUTION|>--- conflicted
+++ resolved
@@ -438,11 +438,7 @@
     n_pre_remove_end = n_pre_remove + n_out
 
     # filter then remove excess
-<<<<<<< HEAD
-    y = upfirdn(h, x, up, down, axis=axis)
-=======
-    y = upfirdn(h, x, up, down, axis, cp_stream, autosync, use_numba)
->>>>>>> fe81d5e0
+    y = upfirdn(h, x, up, down, axis, cp_stream, autosync)
     keep = [slice(None)] * x.ndim
     keep[axis] = slice(n_pre_remove, n_pre_remove_end)
     return y[tuple(keep)]
